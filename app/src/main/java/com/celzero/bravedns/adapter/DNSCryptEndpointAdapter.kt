/*
Copyright 2020 RethinkDNS and its authors

Licensed under the Apache License, Version 2.0 (the "License");
you may not use this file except in compliance with the License.
You may obtain a copy of the License at

https://www.apache.org/licenses/LICENSE-2.0

Unless required by applicable law or agreed to in writing, software
distributed under the License is distributed on an "AS IS" BASIS,
WITHOUT WARRANTIES OR CONDITIONS OF ANY KIND, either express or implied.
See the License for the specific language governing permissions and
limitations under the License.
*/

package com.celzero.bravedns.adapter

import android.content.ClipData
import android.content.ClipboardManager
import android.content.Context
import android.content.DialogInterface
import android.os.CountDownTimer
import android.util.Log
<<<<<<< HEAD
import android.view.*
=======
import android.view.LayoutInflater
import android.view.View
import android.view.ViewGroup
import android.widget.CheckBox
import android.widget.ImageView
import android.widget.TextView
>>>>>>> 7c75ea5a
import android.widget.Toast
import androidx.appcompat.app.AlertDialog
import androidx.core.content.getSystemService
import androidx.paging.PagedListAdapter
import androidx.recyclerview.widget.DiffUtil
import androidx.recyclerview.widget.RecyclerView
import com.celzero.bravedns.R
import com.celzero.bravedns.database.DNSCryptEndpoint
import com.celzero.bravedns.database.DNSCryptEndpointRepository
import com.celzero.bravedns.databinding.DnsCryptEndpointListItemBinding
import com.celzero.bravedns.service.PersistentState
import com.celzero.bravedns.service.QueryTracker
import com.celzero.bravedns.ui.HomeScreenActivity.GlobalVariable.DEBUG
import com.celzero.bravedns.ui.HomeScreenActivity.GlobalVariable.appMode
import com.celzero.bravedns.util.Constants.Companion.LOG_TAG
import com.celzero.bravedns.util.UIUpdateInterface
import com.celzero.bravedns.util.Utilities
import kotlinx.coroutines.Dispatchers
import kotlinx.coroutines.GlobalScope
import kotlinx.coroutines.launch
import settings.Settings


class DNSCryptEndpointAdapter(private val context: Context,
                              private val dnsCryptEndpointRepository:DNSCryptEndpointRepository,
                              private val persistentState: PersistentState,
                              private val queryTracker: QueryTracker,
                              var listener : UIUpdateInterface) : PagedListAdapter<DNSCryptEndpoint, DNSCryptEndpointAdapter.DNSCryptEndpointViewHolder>(DIFF_CALLBACK) {
    //private var serverList : MutableList<DNSCryptEndpoint> = ArrayList()

    companion object {
<<<<<<< HEAD
        private val DIFF_CALLBACK = object : DiffUtil.ItemCallback<DNSCryptEndpoint>() {
            // Concert details may have changed if reloaded from the database,
            // but ID is fixed.
=======
        private val DIFF_CALLBACK = object :
            DiffUtil.ItemCallback<DNSCryptEndpoint>() {

>>>>>>> 7c75ea5a
            override fun areItemsTheSame(oldConnection: DNSCryptEndpoint, newConnection: DNSCryptEndpoint) = oldConnection.id == newConnection.id

            override fun areContentsTheSame(oldConnection: DNSCryptEndpoint, newConnection: DNSCryptEndpoint): Boolean {
                if (oldConnection.isSelected != newConnection.isSelected) {
                    return false
                }
                return oldConnection == newConnection
            }
        }
    }

    override fun onCreateViewHolder(parent: ViewGroup, viewType: Int): DNSCryptEndpointViewHolder {
        val itemBinding = DnsCryptEndpointListItemBinding.inflate(LayoutInflater.from(parent.context), parent, false)
        return DNSCryptEndpointViewHolder(itemBinding)
    }

    override fun onBindViewHolder(holder: DNSCryptEndpointViewHolder, position: Int) {
        val dnsCryptEndpoint: DNSCryptEndpoint = getItem(position) ?: return
        holder.update(dnsCryptEndpoint)
    }

    inner class DNSCryptEndpointViewHolder(private val b: DnsCryptEndpointListItemBinding) : RecyclerView.ViewHolder(b.root) {

<<<<<<< HEAD
        fun update(dnsCryptEndpoint: DNSCryptEndpoint) {
            if (DEBUG) Log.d(LOG_TAG, "dnsCryptEndpoint adapter -- ${dnsCryptEndpoint.dnsCryptName}")
            b.dnsCryptEndpointListUrlName.text = dnsCryptEndpoint.dnsCryptName
            /*if (dnsCryptEndpoint.isSelected && cryptModeInProgress == 2) {
                urlExplanationTxt.text = "Connected"
            } else if (dnsCryptEndpoint.isSelected && cryptModeInProgress == 1) {
                urlExplanationTxt.text = "Connecting.."
            } else */
            if (dnsCryptEndpoint.isSelected) {
                b.dnsCryptEndpointListUrlExplanation.text = "Connected"
=======
        // Overall view
        private var rowView: View? = null

        // Contents of the condensed view
        private var urlNameTxt : TextView
        private var urlExplanationTxt : TextView
        private var imageAction: CheckBox
        private var infoImg : ImageView


        init {
            rowView = itemView
            urlNameTxt = itemView.findViewById(R.id.dns_crypt_endpoint_list_url_name)
            urlExplanationTxt = itemView.findViewById(R.id.dns_crypt_endpoint_list_url_explanation)
            imageAction = itemView.findViewById(R.id.dns_crypt_endpoint_list_action_image)
            infoImg = itemView.findViewById(R.id.dns_crypt_endpoint_list_info_image)
        }

        fun update(dnsCryptEndpoint: DNSCryptEndpoint?) {
            if(DEBUG) Log.d(LOG_TAG,"dnsCryptEndpoint adapter -- ${dnsCryptEndpoint?.dnsCryptName}")
            urlNameTxt.text = dnsCryptEndpoint!!.dnsCryptName
            if (dnsCryptEndpoint.isSelected) {
                urlExplanationTxt.text = context.getString(R.string.dns_connected)
>>>>>>> 7c75ea5a
            } else {
                b.dnsCryptEndpointListUrlExplanation.text = ""
            }

            if (dnsCryptEndpoint.isCustom && !dnsCryptEndpoint.isSelected) {
                b.dnsCryptEndpointListInfoImage.setImageDrawable(context.getDrawable(R.drawable.ic_fab_uninstall))
            } else {
                b.dnsCryptEndpointListInfoImage.setImageDrawable(context.getDrawable(R.drawable.ic_fab_appinfo))
            }
<<<<<<< HEAD
            b.dnsCryptEndpointListActionImage.isChecked = dnsCryptEndpoint.isSelected
            b.root.setOnClickListener {
                b.dnsCryptEndpointListActionImage.isChecked = !b.dnsCryptEndpointListActionImage.isChecked
                dnsCryptEndpoint.isSelected = b.dnsCryptEndpointListActionImage.isChecked
                //serverList.add(dnsCryptEndpoint)
=======
            imageAction.isChecked = dnsCryptEndpoint.isSelected
            rowView?.setOnClickListener {
                imageAction.isChecked = !imageAction.isChecked
                dnsCryptEndpoint.isSelected = imageAction.isChecked
>>>>>>> 7c75ea5a
                val state = updateDNSCryptDetails(dnsCryptEndpoint)
                if (!state) {
                    b.dnsCryptEndpointListActionImage.isChecked = !state
                }
            }
<<<<<<< HEAD
            b.dnsCryptEndpointListActionImage.setOnClickListener {
                //serverList.add(dnsCryptEndpoint)
                dnsCryptEndpoint.isSelected = b.dnsCryptEndpointListActionImage.isChecked
                //cryptModeInProgress = 1
=======
            imageAction.setOnClickListener {
                dnsCryptEndpoint.isSelected = imageAction.isChecked
>>>>>>> 7c75ea5a
                val state = updateDNSCryptDetails(dnsCryptEndpoint)
                if (!state) {
                    b.dnsCryptEndpointListActionImage.isChecked = !state
                }
            }
            b.dnsCryptEndpointListInfoImage.setOnClickListener {
                showExplanationOnImageClick(dnsCryptEndpoint)
            }
        }

        private fun showExplanationOnImageClick(dnsCryptEndpoint: DNSCryptEndpoint) {
            if (dnsCryptEndpoint.isCustom && !dnsCryptEndpoint.isSelected) showDialogForDelete(dnsCryptEndpoint)
            else {
                if (dnsCryptEndpoint.dnsCryptExplanation.isNullOrEmpty()) {
                    showDialogExplanation(dnsCryptEndpoint.dnsCryptName, dnsCryptEndpoint.dnsCryptURL, "")
                } else {
                    showDialogExplanation(dnsCryptEndpoint.dnsCryptName, dnsCryptEndpoint.dnsCryptURL, dnsCryptEndpoint.dnsCryptExplanation!!)
                }
            }
        }

        private fun showDialogForDelete(dnsCryptEndpoint: DNSCryptEndpoint) {
            val builder = AlertDialog.Builder(context)
            //set title for alert dialog
            builder.setTitle(R.string.dns_crypt_custom_url_remove_dialog_title)
            //set message for alert dialog
            builder.setMessage(R.string.dns_crypt_url_remove_dialog_message)
            builder.setCancelable(true)
            //performing positive action
            builder.setPositiveButton(context.getString(R.string.dns_delete_positive)) { dialogInterface, which ->
                GlobalScope.launch(Dispatchers.IO) {
                    if (dnsCryptEndpoint != null) {
                        dnsCryptEndpointRepository.deleteDNSCryptEndpoint(dnsCryptEndpoint.dnsCryptURL)
                    }
                }
                Toast.makeText(context, R.string.dns_crypt_url_remove_success, Toast.LENGTH_SHORT).show()
            }

            //performing negative action
            builder.setNegativeButton(context.getString(R.string.dns_delete_negative)) { dialogInterface, which ->
            }
            // Create the AlertDialog
            val alertDialog: AlertDialog = builder.create()
            // Set other dialog properties
            alertDialog.setCancelable(true)
            alertDialog.show()
        }

        private fun showDialogExplanation(title: String, url: String, message: String) {
            val builder = AlertDialog.Builder(context)
            //set title for alert dialog
            builder.setTitle(title)
            //set message for alert dialog
            builder.setMessage(url + "\n\n" + message)
            builder.setCancelable(true)
            //performing positive action
            builder.setPositiveButton(context.getString(R.string.dns_info_positive)) { dialogInterface, _ ->
                dialogInterface.dismiss()
            }

            builder.setNeutralButton(context.getString(R.string.dns_info_neutral)) { _: DialogInterface, _: Int ->
                val clipboard: ClipboardManager? = context.getSystemService()
                val clip = ClipData.newPlainText("URL", url)
                clipboard?.setPrimaryClip(clip)
                Utilities.showToastInMidLayout(context, context.getString(R.string.info_dialog_copy_toast_msg), Toast.LENGTH_SHORT)
            }
            // Create the AlertDialog
            val alertDialog: AlertDialog = builder.create()
            // Set other dialog properties
            alertDialog.setCancelable(true)
            alertDialog.show()
        }

<<<<<<< HEAD
        private fun showApplyDialog(dnsCryptEndpoint: DNSCryptEndpoint) {
            val dialog = Dialog(context)
            dialog.requestWindowFeature(Window.FEATURE_NO_TITLE)
            dialog.setContentView(R.layout.dialog_bottom_apply_changes)
            val window: Window = dialog.window!!
            val wlp: WindowManager.LayoutParams = window.attributes
            wlp.width = WindowManager.LayoutParams.WRAP_CONTENT
            wlp.gravity = Gravity.BOTTOM
            wlp.flags = wlp.flags and WindowManager.LayoutParams.FLAG_DIM_BEHIND.inv()
            window.attributes = wlp

            val applyURLBtn = dialog.findViewById(R.id.dialog_bottom_apply_changes_ok_btn) as AppCompatButton
            val cancelURLBtn = dialog.findViewById(R.id.dialog_bottom_apply_changes_cancel_btn) as AppCompatButton

            applyURLBtn.setOnClickListener {
                updateDNSCryptDetails(dnsCryptEndpoint)
                dialog.dismiss()
            }

            cancelURLBtn.setOnClickListener {
                dialog.dismiss()
            }
            // Set other dialog properties
            dialog.show()

        }
=======
>>>>>>> 7c75ea5a

        private fun updateDNSCryptDetails(dnsCryptEndpoint: DNSCryptEndpoint): Boolean {
            val list = dnsCryptEndpointRepository.getConnectedDNSCrypt()
<<<<<<< HEAD
            if (list.size == 1) {
                if (!dnsCryptEndpoint.isSelected && list[0].dnsCryptURL == dnsCryptEndpoint.dnsCryptURL) {
                    Toast.makeText(context, "Atleast one resolver should be selected.", Toast.LENGTH_SHORT).show()
=======
            if(list.size == 1){
                if(!dnsCryptEndpoint.isSelected && list[0].dnsCryptURL == dnsCryptEndpoint.dnsCryptURL){
                    Toast.makeText(context,context.getString(R.string.dns_select_toast),Toast.LENGTH_SHORT).show()
>>>>>>> 7c75ea5a
                    return false
                }
            }
            dnsCryptEndpointRepository.updateAsync(dnsCryptEndpoint)

            object : CountDownTimer(500, 500) {
                override fun onTick(millisUntilFinished: Long) {
                }

                override fun onFinish() {
                    notifyDataSetChanged()
                    persistentState.dnsType = 2
                    val connectedDNS = dnsCryptEndpointRepository.getConnectedCount()
                    persistentState.setConnectedDNS("DNSCrypt: $connectedDNS resolvers")
                    queryTracker.reinitializeQuantileEstimator()
                }
            }.start()

            persistentState.connectionModeChange = dnsCryptEndpoint.dnsCryptURL
            listener.updateUIFromAdapter(2)
            appMode?.setDNSMode(Settings.DNSModeCryptPort)

            return true
        }
    }
<<<<<<< HEAD


=======
>>>>>>> 7c75ea5a
}<|MERGE_RESOLUTION|>--- conflicted
+++ resolved
@@ -22,16 +22,7 @@
 import android.content.DialogInterface
 import android.os.CountDownTimer
 import android.util.Log
-<<<<<<< HEAD
 import android.view.*
-=======
-import android.view.LayoutInflater
-import android.view.View
-import android.view.ViewGroup
-import android.widget.CheckBox
-import android.widget.ImageView
-import android.widget.TextView
->>>>>>> 7c75ea5a
 import android.widget.Toast
 import androidx.appcompat.app.AlertDialog
 import androidx.core.content.getSystemService
@@ -63,15 +54,9 @@
     //private var serverList : MutableList<DNSCryptEndpoint> = ArrayList()
 
     companion object {
-<<<<<<< HEAD
-        private val DIFF_CALLBACK = object : DiffUtil.ItemCallback<DNSCryptEndpoint>() {
-            // Concert details may have changed if reloaded from the database,
-            // but ID is fixed.
-=======
         private val DIFF_CALLBACK = object :
             DiffUtil.ItemCallback<DNSCryptEndpoint>() {
 
->>>>>>> 7c75ea5a
             override fun areItemsTheSame(oldConnection: DNSCryptEndpoint, newConnection: DNSCryptEndpoint) = oldConnection.id == newConnection.id
 
             override fun areContentsTheSame(oldConnection: DNSCryptEndpoint, newConnection: DNSCryptEndpoint): Boolean {
@@ -95,7 +80,7 @@
 
     inner class DNSCryptEndpointViewHolder(private val b: DnsCryptEndpointListItemBinding) : RecyclerView.ViewHolder(b.root) {
 
-<<<<<<< HEAD
+
         fun update(dnsCryptEndpoint: DNSCryptEndpoint) {
             if (DEBUG) Log.d(LOG_TAG, "dnsCryptEndpoint adapter -- ${dnsCryptEndpoint.dnsCryptName}")
             b.dnsCryptEndpointListUrlName.text = dnsCryptEndpoint.dnsCryptName
@@ -106,31 +91,6 @@
             } else */
             if (dnsCryptEndpoint.isSelected) {
                 b.dnsCryptEndpointListUrlExplanation.text = "Connected"
-=======
-        // Overall view
-        private var rowView: View? = null
-
-        // Contents of the condensed view
-        private var urlNameTxt : TextView
-        private var urlExplanationTxt : TextView
-        private var imageAction: CheckBox
-        private var infoImg : ImageView
-
-
-        init {
-            rowView = itemView
-            urlNameTxt = itemView.findViewById(R.id.dns_crypt_endpoint_list_url_name)
-            urlExplanationTxt = itemView.findViewById(R.id.dns_crypt_endpoint_list_url_explanation)
-            imageAction = itemView.findViewById(R.id.dns_crypt_endpoint_list_action_image)
-            infoImg = itemView.findViewById(R.id.dns_crypt_endpoint_list_info_image)
-        }
-
-        fun update(dnsCryptEndpoint: DNSCryptEndpoint?) {
-            if(DEBUG) Log.d(LOG_TAG,"dnsCryptEndpoint adapter -- ${dnsCryptEndpoint?.dnsCryptName}")
-            urlNameTxt.text = dnsCryptEndpoint!!.dnsCryptName
-            if (dnsCryptEndpoint.isSelected) {
-                urlExplanationTxt.text = context.getString(R.string.dns_connected)
->>>>>>> 7c75ea5a
             } else {
                 b.dnsCryptEndpointListUrlExplanation.text = ""
             }
@@ -140,32 +100,22 @@
             } else {
                 b.dnsCryptEndpointListInfoImage.setImageDrawable(context.getDrawable(R.drawable.ic_fab_appinfo))
             }
-<<<<<<< HEAD
+
             b.dnsCryptEndpointListActionImage.isChecked = dnsCryptEndpoint.isSelected
             b.root.setOnClickListener {
                 b.dnsCryptEndpointListActionImage.isChecked = !b.dnsCryptEndpointListActionImage.isChecked
                 dnsCryptEndpoint.isSelected = b.dnsCryptEndpointListActionImage.isChecked
                 //serverList.add(dnsCryptEndpoint)
-=======
-            imageAction.isChecked = dnsCryptEndpoint.isSelected
-            rowView?.setOnClickListener {
-                imageAction.isChecked = !imageAction.isChecked
-                dnsCryptEndpoint.isSelected = imageAction.isChecked
->>>>>>> 7c75ea5a
+
                 val state = updateDNSCryptDetails(dnsCryptEndpoint)
                 if (!state) {
                     b.dnsCryptEndpointListActionImage.isChecked = !state
                 }
             }
-<<<<<<< HEAD
             b.dnsCryptEndpointListActionImage.setOnClickListener {
                 //serverList.add(dnsCryptEndpoint)
                 dnsCryptEndpoint.isSelected = b.dnsCryptEndpointListActionImage.isChecked
                 //cryptModeInProgress = 1
-=======
-            imageAction.setOnClickListener {
-                dnsCryptEndpoint.isSelected = imageAction.isChecked
->>>>>>> 7c75ea5a
                 val state = updateDNSCryptDetails(dnsCryptEndpoint)
                 if (!state) {
                     b.dnsCryptEndpointListActionImage.isChecked = !state
@@ -239,7 +189,6 @@
             alertDialog.show()
         }
 
-<<<<<<< HEAD
         private fun showApplyDialog(dnsCryptEndpoint: DNSCryptEndpoint) {
             val dialog = Dialog(context)
             dialog.requestWindowFeature(Window.FEATURE_NO_TITLE)
@@ -266,20 +215,12 @@
             dialog.show()
 
         }
-=======
->>>>>>> 7c75ea5a
 
         private fun updateDNSCryptDetails(dnsCryptEndpoint: DNSCryptEndpoint): Boolean {
             val list = dnsCryptEndpointRepository.getConnectedDNSCrypt()
-<<<<<<< HEAD
-            if (list.size == 1) {
-                if (!dnsCryptEndpoint.isSelected && list[0].dnsCryptURL == dnsCryptEndpoint.dnsCryptURL) {
-                    Toast.makeText(context, "Atleast one resolver should be selected.", Toast.LENGTH_SHORT).show()
-=======
             if(list.size == 1){
                 if(!dnsCryptEndpoint.isSelected && list[0].dnsCryptURL == dnsCryptEndpoint.dnsCryptURL){
                     Toast.makeText(context,context.getString(R.string.dns_select_toast),Toast.LENGTH_SHORT).show()
->>>>>>> 7c75ea5a
                     return false
                 }
             }
@@ -305,9 +246,4 @@
             return true
         }
     }
-<<<<<<< HEAD
-
-
-=======
->>>>>>> 7c75ea5a
 }