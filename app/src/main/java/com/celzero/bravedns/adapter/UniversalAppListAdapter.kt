--- conflicted
+++ resolved
@@ -50,18 +50,12 @@
 class UniversalAppListAdapter(private val context: Context, private val appInfoRepository: AppInfoRepository, private val categoryInfoRepository: CategoryInfoRepository, private val persistentState: PersistentState) : PagedListAdapter<AppInfo, UniversalAppListAdapter.UniversalAppInfoViewHolder>(DIFF_CALLBACK) {
 
     companion object {
-<<<<<<< HEAD
-        private val DIFF_CALLBACK = object : DiffUtil.ItemCallback<AppInfo>() {
-            // Concert details may have changed if reloaded from the database,
-            // but ID is fixed.
-            override fun areItemsTheSame(oldConnection: AppInfo, newConnection: AppInfo) = oldConnection.packageInfo == newConnection.packageInfo
-=======
+
         private val DIFF_CALLBACK = object :
             DiffUtil.ItemCallback<AppInfo>() {
 
             override fun areItemsTheSame(oldConnection: AppInfo, newConnection: AppInfo)
                 = oldConnection.packageInfo == newConnection.packageInfo
->>>>>>> 7c75ea5a
 
             override fun areContentsTheSame(oldConnection: AppInfo, newConnection: AppInfo) = oldConnection == newConnection
         }
@@ -80,7 +74,6 @@
 
     inner class UniversalAppInfoViewHolder(private val b: UnivWhitelistListItemBinding) : RecyclerView.ViewHolder(b.root) {
 
-<<<<<<< HEAD
         fun update(appInfo: AppInfo) {
             if (appInfo.appCategory == Constants.APP_CAT_SYSTEM_COMPONENTS) {
                 b.univWhitelistApkLabelTv.text = appInfo.appName//+ Constants.RECOMMENDED
@@ -112,51 +105,6 @@
                 }.start()*/
 
             }
-=======
-    inner class UniversalAppInfoViewHolder(itemView: View) : RecyclerView.ViewHolder(itemView) {
-
-        // Overall view
-        private var rowView: View? = null
-
-        private var parentView: RelativeLayout? = null
-
-        // Contents of the condensed view
-        private var appName: TextView
-        private var appIcon : ImageView
-        private var checkBox : AppCompatCheckBox
-
-        init {
-            rowView = itemView
-            parentView = itemView.findViewById(R.id.univ_whitelist_container)
-            appName = itemView.findViewById(R.id.univ_whitelist_apk_label_tv)
-            appIcon = itemView.findViewById(R.id.univ_whitelist_apk_icon_iv)
-            checkBox = itemView.findViewById(R.id.univ_whitelist_checkbox)
-        }
-
-        fun update(appInfo: AppInfo?) {
-            if(appInfo != null){
-                if(appInfo.appCategory == Constants.APP_CAT_SYSTEM_COMPONENTS){
-                    appName.text = appInfo.appName
-                }else{
-                    appName.text = appInfo.appName
-                }
-
-                checkBox.isChecked = appInfo.whiteListUniv1
-                try {
-                    Glide.with(context).load(context.packageManager.getApplicationIcon(appInfo.packageInfo))
-                        .into(appIcon)
-                } catch (e: Exception) {
-                    Glide.with(context).load(AppCompatResources.getDrawable(context, R.drawable.default_app_icon))
-                        .into(appIcon)
-                    Log.w(LOG_TAG, "Application Icon not available for package: ${appInfo.packageInfo}" + e.message, e)
-                }
-
-                parentView?.setOnClickListener{
-                    if(DEBUG) Log.d(LOG_TAG,"parentView- whitelist - ${appInfo.appName},${appInfo.whiteListUniv1}")
-                    appInfo.whiteListUniv1 = !appInfo.whiteListUniv1
-                    modifyWhiteListApps(appInfo)
-                }
->>>>>>> 7c75ea5a
 
             b.univWhitelistCheckbox.setOnCheckedChangeListener(null)
             b.univWhitelistCheckbox.setOnClickListener {
@@ -170,24 +118,12 @@
             val status = appInfo.whiteListUniv1
             appWhiteList[appInfo.uid] = status
             val appUIDList = appInfoRepository.getAppListForUID(appInfo.uid)
-<<<<<<< HEAD
-            val blockAllApps: Boolean
-            blockAllApps = if (appUIDList.size > 1) {
-                showDialog(appUIDList, appInfo.appName, status)
-            } else {
-                true
-                /* if (status) {
-                                 Toast.makeText(context, "${appInfo.appName} removed from whitelist", Toast.LENGTH_SHORT).show()
-                             } else {
-                                 Toast.makeText(context, "${appInfo.appName} added to whitelist", Toast.LENGTH_SHORT).show()
-                             }*/
-=======
+
             var blockAllApps = false
             if (appUIDList.size > 1) {
                 blockAllApps = showDialog(appUIDList, appInfo.appName, status)
             }else{
                 blockAllApps = true
->>>>>>> 7c75ea5a
             }
             if (blockAllApps) {
                 b.univWhitelistCheckbox.isChecked = status
@@ -240,25 +176,10 @@
             builderSingle.setCancelable(false)
             builderSingle.setItems(packageNameList.toTypedArray(), null)
 
-<<<<<<< HEAD
-
-            /* builderSingle.setAdapter(arrayAdapter) { dialogInterface, which ->
-                  Log.d(LOG_TAG,"OnClick")
-                 //dialogInterface.cancel()
-                 //builderSingle.setCancelable(false)
-             }*/
-            /*val alertDialog : AlertDialog = builderSingle.create()
-            alertDialog.getListView().setOnItemClickListener({ adapterView, subview, i, l -> })*/
-            builderSingle.setPositiveButton(positiveTxt) { _: DialogInterface, _: Int ->
-                proceedBlocking = true
-                handler.sendMessage(handler.obtainMessage())
-            }.setNeutralButton("Go Back") { _: DialogInterface, _: Int ->
-=======
             builderSingle.setPositiveButton(positiveTxt) { _: DialogInterface, _: Int ->
                 proceedBlocking = true
                 handler.sendMessage(handler.obtainMessage())
             }.setNeutralButton(context.getString(R.string.ctbs_dialog_negative_btn)) { _: DialogInterface, _: Int ->
->>>>>>> 7c75ea5a
                 handler.sendMessage(handler.obtainMessage())
                 proceedBlocking = false
             }
