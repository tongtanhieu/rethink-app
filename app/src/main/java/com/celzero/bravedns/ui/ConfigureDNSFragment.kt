/*
 *Copyright 2020 RethinkDNS and its authors
 *
 * Licensed under the Apache License, Version 2.0 (the "License");
 * you may not use this file except in compliance with the License.
 * You may obtain a copy of the License at
 *
 * https://www.apache.org/licenses/LICENSE-2.0
 *
 * Unless required by applicable law or agreed to in writing, software
 * distributed under the License is distributed on an "AS IS" BASIS,
 * WITHOUT WARRANTIES OR CONDITIONS OF ANY KIND, either express or implied.
 * See the License for the specific language governing permissions and
 * limitations under the License.
 */
package com.celzero.bravedns.ui

import android.app.Activity
import android.app.Dialog
import android.content.Intent
import android.os.Bundle
import android.os.CountDownTimer
import android.util.Log
import android.util.Patterns
import android.view.View
import android.view.Window
import android.view.WindowManager
import android.widget.*
import androidx.fragment.app.Fragment
import androidx.recyclerview.widget.LinearLayoutManager
import androidx.recyclerview.widget.RecyclerView
import by.kirich1409.viewbindingdelegate.viewBinding
import com.celzero.bravedns.R
import com.celzero.bravedns.adapter.*
import com.celzero.bravedns.database.*
import com.celzero.bravedns.databinding.DialogSetCustomUrlBinding
import com.celzero.bravedns.databinding.DialogSetDnsCryptBinding
import com.celzero.bravedns.databinding.DialogSetDnsProxyBinding
import com.celzero.bravedns.databinding.FragmentConfigureDnsBinding
import com.celzero.bravedns.service.BraveVPNService
import com.celzero.bravedns.service.PersistentState
import com.celzero.bravedns.service.VpnController
import com.celzero.bravedns.service.VpnState
import com.celzero.bravedns.ui.HomeScreenActivity.GlobalVariable.DEBUG
import com.celzero.bravedns.ui.HomeScreenActivity.GlobalVariable.appMode
import com.celzero.bravedns.util.Constants.Companion.LOG_TAG
import com.celzero.bravedns.util.UIUpdateInterface
import com.celzero.bravedns.util.Utilities
import com.celzero.bravedns.viewmodel.DNSCryptEndpointViewModel
import com.celzero.bravedns.viewmodel.DNSCryptRelayEndpointViewModel
import com.celzero.bravedns.viewmodel.DNSProxyEndpointViewModel
import com.celzero.bravedns.viewmodel.DoHEndpointViewModel
import org.koin.android.ext.android.get
import org.koin.android.ext.android.inject
import org.koin.androidx.viewmodel.ext.android.viewModel
import settings.Settings
import java.net.MalformedURLException
import java.net.URL


class ConfigureDNSFragment : Fragment(R.layout.fragment_configure_dns), UIUpdateInterface {
    private val b by viewBinding(FragmentConfigureDnsBinding::bind)

    //DOH UI elements
    private var layoutManager: RecyclerView.LayoutManager? = null
    private var dohRecyclerAdapter: DoHEndpointAdapter? = null
    private val viewModel: DoHEndpointViewModel by viewModel()

    //DNSCrypt UI elements
    private lateinit var dnsCryptRecyclerAdapter: DNSCryptEndpointAdapter
    private var dnsCryptLayoutManager: RecyclerView.LayoutManager? = null
    private val dnsCryptViewModel: DNSCryptEndpointViewModel by viewModel()

    //DNSCryptRelay UI elements
    private lateinit var dnsCryptRelayRecyclerAdapter: DNSCryptRelayEndpointAdapter
    private var dnsCryptRelayLayoutManager: RecyclerView.LayoutManager? = null
    private val dnsCryptRelayViewModel: DNSCryptRelayEndpointViewModel by viewModel()

    //DNS Proxy UI Elements
    private lateinit var dnsProxyRecyclerAdapter: DNSProxyEndpointAdapter
    private var dnsProxyLayoutManager: RecyclerView.LayoutManager? = null
    private val dnsProxyViewModel: DNSProxyEndpointViewModel by viewModel()

    private lateinit var spinnerAdapter: CustomSpinnerAdapter

    private val appInfoRepository by inject<AppInfoRepository>()
    private val dohEndpointRepository by inject<DoHEndpointRepository>()
    private val dnsProxyEndpointRepository by inject<DNSProxyEndpointRepository>()
    private val dnsCryptEndpointRepository by inject<DNSCryptEndpointRepository>()
    private val dnsCryptRelayEndpointRepository by inject<DNSCryptRelayEndpointRepository>()
    private val doHEndpointRepository by inject<DoHEndpointRepository>()
    private val persistentState by inject<PersistentState>()

    override fun onViewCreated(view: View, savedInstanceState: Bundle?) {
        super.onViewCreated(view, savedInstanceState)
        initView()
        initClickListeners()
    }

    companion object {
        fun newInstance() = ConfigureDNSFragment()
    }

    private fun initView() {
        val arraySpinner = requireContext().resources.getStringArray(R.array.dns_endpoint_modes).toList()

        spinnerAdapter = CustomSpinnerAdapter(requireContext(), arraySpinner)
        b.configureScreenSpinner.adapter = spinnerAdapter

        b.configureDnsProgressBar.visibility = View.VISIBLE

        //DOH init views
        layoutManager = LinearLayoutManager(requireContext())
        b.recyclerDohConnections.layoutManager = layoutManager

        //DNS Crypt init views
        dnsCryptLayoutManager = LinearLayoutManager(requireContext())
        b.recyclerDnsCryptConnections.layoutManager = dnsCryptLayoutManager

        //DNS Crypt Relay init views
        dnsCryptRelayLayoutManager = LinearLayoutManager(requireContext())
        b.recyclerDnsCryptRelays.layoutManager = dnsCryptRelayLayoutManager

        //Proxy init views
        dnsProxyLayoutManager = LinearLayoutManager(requireContext())
        b.recyclerDnsProxyConnections.layoutManager = dnsProxyLayoutManager

        dnsCryptRecyclerAdapter = DNSCryptEndpointAdapter(requireContext(), dnsCryptEndpointRepository, persistentState, get(), this)
        dnsCryptViewModel.dnsCryptEndpointList.observe(viewLifecycleOwner, androidx.lifecycle.Observer(dnsCryptRecyclerAdapter::submitList))
        b.recyclerDnsCryptConnections.adapter = dnsCryptRecyclerAdapter

        dnsCryptRelayRecyclerAdapter = DNSCryptRelayEndpointAdapter(requireContext(), dnsCryptRelayEndpointRepository, persistentState, dnsCryptEndpointRepository)
        dnsCryptRelayViewModel.dnsCryptRelayEndpointList.observe(viewLifecycleOwner, androidx.lifecycle.Observer(dnsCryptRelayRecyclerAdapter::submitList))
        b.recyclerDnsCryptRelays.adapter = dnsCryptRelayRecyclerAdapter

        dohRecyclerAdapter = DoHEndpointAdapter(requireContext(), dohEndpointRepository, persistentState, get(), this)
        viewModel.dohEndpointList.observe(viewLifecycleOwner, androidx.lifecycle.Observer(dohRecyclerAdapter!!::submitList))
        b.recyclerDohConnections.adapter = dohRecyclerAdapter

        dnsProxyRecyclerAdapter = DNSProxyEndpointAdapter(requireContext(), dnsProxyEndpointRepository, persistentState, get(), this)
        dnsProxyViewModel.dnsProxyEndpointList.observe(viewLifecycleOwner, androidx.lifecycle.Observer(dnsProxyRecyclerAdapter::submitList))
        b.recyclerDnsProxyConnections.adapter = dnsProxyRecyclerAdapter

        b.configureDnsProgressBar.visibility = View.GONE
        val dnsValue = appMode?.getDNSType()
        if (dnsValue == 1) {
            b.configureScreenSpinner.setSelection(0)
            b.recyclerDohConnectionsHeader.visibility = View.VISIBLE
            b.recyclerDnsCryptConnectionsHeader.visibility = View.GONE
            b.recyclerDnsProxyConnectionsHeader.visibility = View.GONE
        } else if (dnsValue == 2) {
            b.configureScreenSpinner.setSelection(1)
            b.recyclerDohConnectionsHeader.visibility = View.GONE
            b.recyclerDnsCryptConnectionsHeader.visibility = View.VISIBLE
            b.recyclerDnsProxyConnectionsHeader.visibility = View.GONE
        } else {
            b.configureScreenSpinner.setSelection(2)
            b.recyclerDohConnectionsHeader.visibility = View.GONE
            b.recyclerDnsCryptConnectionsHeader.visibility = View.GONE
            b.recyclerDnsProxyConnectionsHeader.visibility = View.VISIBLE
        }

    }

    private fun getAppName(): MutableList<String> {
        return appInfoRepository.getAppNameList()
    }

    private fun initClickListeners() {

        b.dohFabAddServerIcon.setOnClickListener {
            when {
                b.configureScreenSpinner.selectedItemPosition == 0 -> {
                    showDialogForDOHCustomURL()
                }
                b.configureScreenSpinner.selectedItemPosition == 1 -> {
                    showDialogForDNSCrypt()
                }
                b.configureScreenSpinner.selectedItemPosition == 2 -> {
                    showDialogForDNSProxy()
                }
            }
        }

        b.configureScreenSpinner.onItemSelectedListener = object : AdapterView.OnItemSelectedListener {
            override fun onNothingSelected(parent: AdapterView<*>?) {

            }

            override fun onItemSelected(parent: AdapterView<*>?, view: View?, position: Int, id: Long) {
                when (position) {
                    0 -> {
                        b.recyclerDohConnectionsHeader.visibility = View.VISIBLE
                        b.recyclerDnsCryptConnectionsHeader.visibility = View.GONE
                        b.recyclerDnsProxyConnectionsHeader.visibility = View.GONE
                    }
                    1 -> {
                        b.recyclerDohConnectionsHeader.visibility = View.GONE
                        b.recyclerDnsCryptConnectionsHeader.visibility = View.VISIBLE
                        b.recyclerDnsProxyConnectionsHeader.visibility = View.GONE
                    }
                    2 -> {
                        b.recyclerDohConnectionsHeader.visibility = View.GONE
                        b.recyclerDnsCryptConnectionsHeader.visibility = View.GONE
                        b.recyclerDnsProxyConnectionsHeader.visibility = View.VISIBLE
                    }
                }
            }

        }

    }

    override fun onResume() {
        super.onResume()

        object : CountDownTimer(100, 500) {
            override fun onTick(millisUntilFinished: Long) {
            }

            override fun onFinish() {
                dohRecyclerAdapter?.notifyDataSetChanged()
                dnsCryptRecyclerAdapter.notifyDataSetChanged()
                dnsCryptRelayRecyclerAdapter.notifyDataSetChanged()
            }
        }.start()
    }

    override fun onActivityResult(requestCode: Int, resultCode: Int, data: Intent?) {
        super.onActivityResult(requestCode, resultCode, data)
        if (resultCode == Activity.RESULT_OK) {
            val stamp = data?.getStringArrayExtra("stamp")
            if (DEBUG) Log.d(LOG_TAG, "onActivityResult - Stamp : $stamp")
        }
    }


    /**
     * Shows dialog for custom DNS endpoint configuration
     * If entered DNS end point is valid, then the DNS queries are forwarded to that end point
     * else, it will revert back to default end point
     */
    private fun showDialogForDOHCustomURL() {
        var retryAttempts = 0
        val dialog = Dialog(requireContext())
        dialog.requestWindowFeature(Window.FEATURE_NO_TITLE)
<<<<<<< HEAD
        dialog.setTitle("Custom Server URL")
        val dialogBinding = DialogSetCustomUrlBinding.inflate(layoutInflater)
        dialog.setContentView(dialogBinding.root)
=======
        dialog.setTitle(getString(R.string.cd_custom_doh_dialog_title))
        dialog.setContentView(R.layout.dialog_set_custom_url)
>>>>>>> 7c75ea5a

        val lp = WindowManager.LayoutParams()
        lp.copyFrom(dialog.window!!.attributes)
        lp.width = WindowManager.LayoutParams.MATCH_PARENT
        lp.height = WindowManager.LayoutParams.WRAP_CONTENT
        dialog.show()
        dialog.setCancelable(false)
        dialog.setCanceledOnTouchOutside(false)
        dialog.window!!.attributes = lp

        val applyURLBtn = dialogBinding.dialogCustomUrlOkBtn
        val cancelURLBtn = dialogBinding.dialogCustomUrlCancelBtn
        val customName = dialogBinding.dialogCustomNameEditText
        val customURL = dialogBinding.dialogCustomUrlEditText
        val progressBar = dialogBinding.dialogCustomUrlLoading
        val errorTxt = dialogBinding.dialogCustomUrlFailureText

        var count = dohEndpointRepository.getCount()
        count += 1

        customName.setText(getString(R.string.cd_custom_doh_url_name, count.toString()), TextView.BufferType.EDITABLE)
        applyURLBtn.setOnClickListener {
            val url = customURL.text.toString()
            val name = customName.text.toString()

            /*val timerHandler = Handler()
            var updater: Runnable? = null*/
            if (checkUrl(url)) {
                insertDoHEndpoint(name, url)
                dialog.dismiss()
                /*errorTxt.visibility = View.GONE
                applyURLBtn.visibility = View.INVISIBLE
                cancelURLBtn.visibility = View.INVISIBLE
                progressBar.visibility = View.VISIBLE
*/
               /* var count = 0
                var connectionStatus: Boolean
                updater = Runnable {
                    kotlin.run {
                        connectionStatus = checkConnection()
                        if (connectionStatus || count >= 3) {
                            timerHandler.removeCallbacksAndMessages(updater)
                            timerHandler.removeCallbacksAndMessages(null)
                            if (connectionStatus) {
                                activity?.runOnUiThread {
                                    dialog.dismiss()
                                    Toast.makeText(context, resources.getString(R.string.custom_url_added_successfully), Toast.LENGTH_SHORT).show()
                                }
                                if (retryAttempts > 0) {
                                    if (VpnController.getInstance() != null) {
                                        VpnController.getInstance()!!.stop(requireContext())
                                        VpnController.getInstance()!!.start(requireContext())
                                    }
                                }
                                insertDoHEndpoint(name, url)

                            } else {
                                retryAttempts += 1
                                errorTxt.text = resources.getText(R.string.custom_url_error_host_failed)
                                errorTxt.visibility = View.VISIBLE
                                cancelURLBtn.visibility = View.VISIBLE
                                applyURLBtn.visibility = View.VISIBLE
                                progressBar.visibility = View.INVISIBLE
                            }
                        }
                        count++
                        if (!connectionStatus && count <= 3) {
                            timerHandler.postDelayed(updater!!, 1000)
                        }
                    }
                }
                timerHandler.postDelayed(updater, 2000)*/
            } else {
                errorTxt.text = resources.getString(R.string.custom_url_error_invalid_url)
                errorTxt.visibility = View.VISIBLE
                cancelURLBtn.visibility = View.VISIBLE
                applyURLBtn.visibility = View.VISIBLE
                progressBar.visibility = View.INVISIBLE
            }
        }

        cancelURLBtn.setOnClickListener {
            /*if (VpnController.getInstance() != null && retryAttempts != 0) {
                VpnController.getInstance()!!.stop(requireContext())
                VpnController.getInstance()!!.start(requireContext())
            }*/
            dialog.dismiss()
        }
        dialog.show()
    }


    private fun showDialogForDNSProxy() {
        val dialogBinding = DialogSetDnsProxyBinding.inflate(layoutInflater)
        val dialog = Dialog(requireContext())
        dialog.requestWindowFeature(Window.FEATURE_NO_TITLE)
<<<<<<< HEAD
        dialog.setTitle("Custom DNS Proxy")
        dialog.setContentView(dialogBinding.root)
=======
        dialog.setTitle(getString(R.string.cd_custom_dns_proxy_title))
        dialog.setContentView(R.layout.dialog_set_dns_proxy)
>>>>>>> 7c75ea5a

        val lp = WindowManager.LayoutParams()
        lp.copyFrom(dialog.window!!.attributes)
        lp.width = WindowManager.LayoutParams.MATCH_PARENT
        lp.height = WindowManager.LayoutParams.WRAP_CONTENT
        dialog.show()
        dialog.setCancelable(false)
        dialog.setCanceledOnTouchOutside(false)

        dialog.window!!.attributes = lp

<<<<<<< HEAD
        val applyURLBtn = dialogBinding.dialogDnsProxyApplyBtn
        val cancelURLBtn = dialogBinding.dialogDnsProxyCancelBtn
        val proxyNameEditText = dialogBinding.dialogDnsProxyEditName
        val ipAddressEditText = dialogBinding.dialogDnsProxyEditIp
        val portEditText = dialogBinding.dialogDnsProxyEditPort
        val appNameSpinner = dialogBinding.dialogDnsProxySpinnerAppname
        val errorTxt = dialogBinding.dialogDnsProxyErrorText
        val llSpinnerHeader = dialogBinding.dialogDnsProxySpinnerHeader
        val llIPHeader = dialogBinding.dialogDnsProxyIpHeader
=======
        val applyURLBtn = dialog.findViewById(R.id.dialog_dns_proxy_apply_btn) as AppCompatButton
        val cancelURLBtn = dialog.findViewById(R.id.dialog_dns_proxy_cancel_btn) as AppCompatButton
        val proxyNameEditText = dialog.findViewById(R.id.dialog_dns_proxy_edit_name) as EditText
        val ipAddressEditText: EditText = dialog.findViewById(R.id.dialog_dns_proxy_edit_ip)
        val portEditText: EditText = dialog.findViewById(R.id.dialog_dns_proxy_edit_port)
        val appNameSpinner: Spinner = dialog.findViewById(R.id.dialog_dns_proxy_spinner_appname)
        val errorTxt: TextView = dialog.findViewById(R.id.dialog_dns_proxy_error_text) as TextView
        val llSpinnerHeader: LinearLayout = dialog.findViewById(R.id.dialog_dns_proxy_spinner_header)
        val llIPHeader: LinearLayout = dialog.findViewById(R.id.dialog_dns_proxy_ip_header)
>>>>>>> 7c75ea5a

        var count = dnsProxyEndpointRepository.getCount()
        count += 1
        proxyNameEditText.setText(getString(R.string.cd_custom_dns_proxy_name, count.toString()), TextView.BufferType.EDITABLE)
        ipAddressEditText.setText(getString(R.string.cd_custom_dns_proxy_default_ip), TextView.BufferType.EDITABLE)
        val appNames: MutableList<String> = ArrayList()
        appNames.add(getString(R.string.cd_custom_dns_proxy_default_app))
        appNames.addAll(getAppName())
        val proxySpinnerAdapter = ArrayAdapter(requireContext(), android.R.layout.simple_spinner_dropdown_item, appNames)
        appNameSpinner.adapter = proxySpinnerAdapter
        llSpinnerHeader.visibility = View.VISIBLE
        llIPHeader.visibility = View.VISIBLE

        applyURLBtn.setOnClickListener {
            var port: Int = 0
            var isValid = true
            var isIPValid = false
            val name = proxyNameEditText.text.toString()
            val mode = getString(R.string.cd_dns_proxy_mode_external)
            val ip = ipAddressEditText.text.toString()

<<<<<<< HEAD
            appName = appNames[appNameSpinner.selectedItemPosition]
            appName = if (appName.isEmpty() || appName == "Nobody") {
                appNames[0]
=======
            var appName = appNames[appNameSpinner.selectedItemPosition]
            if (appName.isEmpty() || appName == getString(R.string.cd_custom_dns_proxy_default_app)) {
                appName = appNames[0]
>>>>>>> 7c75ea5a
            } else {
                appInfoRepository.getPackageNameForAppName(appName)
            }

            if (Patterns.IP_ADDRESS.matcher(ip).matches()) {
                isIPValid = true
            } else {
                errorTxt.text = getString(R.string.cd_dns_proxy_error_text_1)
                isIPValid = false
            }

            try {
                port = portEditText.text.toString().toInt()
                if (Utilities.isIPLocal(ip)) {
                    if (port in 65535 downTo 1024) {
                        isValid = true
                    } else {
                        errorTxt.text = getString(R.string.cd_dns_proxy_error_text_2)
                        isValid = false
                    }
                } else {
                    isValid = true
                }
            } catch (e: Exception) {
                Log.w(LOG_TAG, "Error: ${e.message}", e)
                errorTxt.text = getString(R.string.cd_dns_proxy_error_text_3)
                isValid = false
            }

            if (isValid && isIPValid) {
                //Do the DNS Proxy setting there
                if (DEBUG) Log.d(LOG_TAG, "new value inserted into DNSProxy")
                insertDNSProxyEndpointDB(mode, name, appName, ip, port)
                b.recyclerDnsProxyTitle.visibility = View.GONE
                b.recyclerDnsProxyConnections.visibility = View.VISIBLE
                dialog.dismiss()
            } else {
                Log.i(LOG_TAG, "Failed to insert new value into DNSProxy: $name, $appName")
            }

        }

        cancelURLBtn.setOnClickListener {
            dialog.dismiss()
        }
        dialog.show()
    }

    private fun insertDNSProxyEndpointDB(mode: String, name: String, appName: String, ip: String, port: Int) {
        var proxyName = name
        if (proxyName.isEmpty() || proxyName.isBlank()) {
            proxyName = if (mode == getString(R.string.cd_dns_proxy_mode_internal)) {
                appName
            } else ip
        }
        //id: Int, proxyName: String,  proxyType: String, proxyAppName: String, proxyIP: String,proxyPort : Int, isSelected: Boolean, isCustom: Boolean, modifiedDataTime: Long, latency: Int
        val dnsProxyEndpoint = DNSProxyEndpoint(-1, proxyName, mode, appName, ip, port, false, true, 0L, 0)
        dnsProxyEndpointRepository.insertAsync(dnsProxyEndpoint)
        if (DEBUG) Log.d(LOG_TAG, "Insert into DNSProxy database- $appName, $port")
        object : CountDownTimer(500, 500) {
            override fun onTick(millisUntilFinished: Long) {
            }

            override fun onFinish() {
                dnsProxyRecyclerAdapter.notifyDataSetChanged()
            }
        }.start()
    }


    private fun showDialogForDNSCrypt() {
        val dialogBinding = DialogSetDnsCryptBinding.inflate(layoutInflater)
        val dialog = Dialog(requireContext())
        dialog.requestWindowFeature(Window.FEATURE_NO_TITLE)
<<<<<<< HEAD
        dialog.setTitle("Add DNSCrypt Resolver or Relay")
        dialog.setContentView(dialogBinding.root)
=======
        dialog.setTitle(getString(R.string.cd_dns_crypt_dialog_title))
        dialog.setContentView(R.layout.dialog_set_dns_crypt)
>>>>>>> 7c75ea5a

        val lp = WindowManager.LayoutParams()
        lp.copyFrom(dialog.window!!.attributes)
        lp.width = WindowManager.LayoutParams.MATCH_PARENT
        lp.height = WindowManager.LayoutParams.WRAP_CONTENT
        dialog.show()
        dialog.setCancelable(false)
        dialog.setCanceledOnTouchOutside(false)
        dialog.window!!.attributes = lp

        val radioServer = dialogBinding.dialogDnsCryptRadioServer
        val radioRelay = dialogBinding.dialogDnsCryptRadioRelay
        val applyURLBtn = dialogBinding.dialogDnsCryptOkBtn
        val cancelURLBtn = dialogBinding.dialogDnsCryptCancelBtn
        val cryptNameEditText = dialogBinding.dialogDnsCryptName
        val cryptURLEditText = dialogBinding.dialogDnsCryptUrl
        val cryptDescEditText = dialogBinding.dialogDnsCryptDesc

        radioServer.isChecked = true
        var count = dnsCryptEndpointRepository.getCount()
        count += 1
        cryptNameEditText.setText(getString(R.string.cd_dns_crypt_name, count.toString()), TextView.BufferType.EDITABLE)

        radioServer.setOnClickListener {
            count = dnsCryptEndpointRepository.getCount()
            count += 1
            cryptNameEditText.setText(getString(R.string.cd_dns_crypt_name, count.toString()), TextView.BufferType.EDITABLE)
        }

        radioRelay.setOnClickListener {
            count = dnsCryptRelayEndpointRepository.getCount()
            count += 1
            cryptNameEditText.setText(getString(R.string.cd_dns_crypt_relay_name, count.toString()), TextView.BufferType.EDITABLE)
        }

        applyURLBtn.setOnClickListener {
            val isValid = true
            var mode: Int = -1
            val name: String = cryptNameEditText.text.toString()
            val urlStamp = cryptURLEditText.text.toString()
            val desc = cryptDescEditText.text.toString()

            if (radioServer.isChecked) {
                mode = 0
            } else if (radioRelay.isChecked) {
                mode = 1
            }

            if (isValid) {
                //Do the DNS Crypt setting there
                if (mode == 0) {
                    insertDNSCryptServer(name, urlStamp, desc)
                } else if (mode == 1) {
                    insertDNSCryptRelay(name, urlStamp, desc)
                }
                dialog.dismiss()
            }
        }

        cancelURLBtn.setOnClickListener {
            dialog.dismiss()
        }
        dialog.show()
    }

    private fun insertDNSCryptRelay(name: String, urlStamp: String, desc: String) {
        var serverName = name
        if (serverName.isEmpty() || serverName.isBlank()) {
            serverName = urlStamp
        }
        val dnsCryptRelayEndpoint = DNSCryptRelayEndpoint(-1, serverName, urlStamp, desc, false, true, 0L, 0)
        dnsCryptRelayEndpointRepository.insertAsync(dnsCryptRelayEndpoint)
        object : CountDownTimer(500, 500) {
            override fun onTick(millisUntilFinished: Long) {
            }

            override fun onFinish() {
                dnsProxyRecyclerAdapter.notifyDataSetChanged()
            }
        }.start()
    }

    private fun insertDNSCryptServer(name: String, urlStamp: String, desc: String) {
        var serverName = name
        if (serverName.isEmpty() || serverName.isBlank()) {
            serverName = urlStamp
        }

        val dnsCryptEndpoint = DNSCryptEndpoint(-1, serverName, urlStamp, desc, false, true, 0L, 0)
        dnsCryptEndpointRepository.insertAsync(dnsCryptEndpoint)
        object : CountDownTimer(500, 500) {
            override fun onTick(millisUntilFinished: Long) {
            }

            override fun onFinish() {
                dnsProxyRecyclerAdapter.notifyDataSetChanged()
            }
        }.start()
    }

    private fun checkProxySize(): Int {
        return dnsProxyEndpointRepository.getCount()
    }


    private fun insertDoHEndpoint(name: String, url: String) {
        var dohName: String = name
        if (name.isEmpty() || name.isBlank()) {
            dohName = url
        }
        val doHEndpoint = DoHEndpoint(-1, dohName, url, "", false, true, 0, 0)
        doHEndpointRepository.insertAsync(doHEndpoint)
        object : CountDownTimer(500, 500) {
            override fun onTick(millisUntilFinished: Long) {
            }

            override fun onFinish() {
                dohRecyclerAdapter?.notifyDataSetChanged()
            }
        }.start()
    }

    // Check that the URL is a plausible DOH server: https with a domain, a path (at least "/"),
    // and no query parameters or fragment.
    private fun checkUrl(url: String): Boolean {
        return try {
            val parsed = URL(url)
            parsed.protocol == "https" && parsed.host.isNotEmpty() && parsed.path.isNotEmpty() && parsed.query == null && parsed.ref == null
        } catch (e: MalformedURLException) {
            false
        }
    }

    private fun checkConnection(): Boolean {
        var connectionStatus = false
        val status: VpnState? = VpnController.getInstance()!!.getState(requireContext())
        if (status!!.activationRequested) {
            if (status.connectionState == null) {
                if (appMode?.getFirewallMode() == Settings.BlockModeSink) {
                    connectionStatus = true
                }
            } else if (status.connectionState === BraveVPNService.State.WORKING) {
                connectionStatus = true
            }
        }
        return connectionStatus
    }

    override fun updateUIFromAdapter(dnsType: Int) {
        if (DEBUG) Log.d(LOG_TAG, "UI Update from adapter")
        if (dnsType == 1) {
            if (DEBUG) Log.d(LOG_TAG, "DOH has been changed, modify the connection status in the top layout")
            dnsCryptEndpointRepository.removeConnectionStatus()
            dnsCryptRelayEndpointRepository.removeConnectionStatus()
            dnsProxyEndpointRepository.removeConnectionStatus()
            dohRecyclerAdapter?.notifyDataSetChanged()
            dnsProxyRecyclerAdapter.notifyDataSetChanged()
            dnsCryptRecyclerAdapter.notifyDataSetChanged()
            dnsCryptRelayRecyclerAdapter.notifyDataSetChanged()
        } else if (dnsType == 2) {
            doHEndpointRepository.removeConnectionStatus()
            dnsProxyEndpointRepository.removeConnectionStatus()
            dnsProxyRecyclerAdapter.notifyDataSetChanged()
            dohRecyclerAdapter?.notifyDataSetChanged()
        } else if (dnsType == 3) {
            b.recyclerDnsProxyConnections.visibility = View.VISIBLE
            doHEndpointRepository.removeConnectionStatus()
            dnsCryptEndpointRepository.removeConnectionStatus()
            dnsCryptRelayEndpointRepository.removeConnectionStatus()
            dohRecyclerAdapter?.notifyDataSetChanged()
            dnsCryptRecyclerAdapter.notifyDataSetChanged()
            dnsCryptRelayRecyclerAdapter.notifyDataSetChanged()
        }
        spinnerAdapter.notifyDataSetChanged()
    }

}<|MERGE_RESOLUTION|>--- conflicted
+++ resolved
@@ -244,14 +244,8 @@
         var retryAttempts = 0
         val dialog = Dialog(requireContext())
         dialog.requestWindowFeature(Window.FEATURE_NO_TITLE)
-<<<<<<< HEAD
-        dialog.setTitle("Custom Server URL")
-        val dialogBinding = DialogSetCustomUrlBinding.inflate(layoutInflater)
-        dialog.setContentView(dialogBinding.root)
-=======
         dialog.setTitle(getString(R.string.cd_custom_doh_dialog_title))
         dialog.setContentView(R.layout.dialog_set_custom_url)
->>>>>>> 7c75ea5a
 
         val lp = WindowManager.LayoutParams()
         lp.copyFrom(dialog.window!!.attributes)
@@ -348,13 +342,8 @@
         val dialogBinding = DialogSetDnsProxyBinding.inflate(layoutInflater)
         val dialog = Dialog(requireContext())
         dialog.requestWindowFeature(Window.FEATURE_NO_TITLE)
-<<<<<<< HEAD
-        dialog.setTitle("Custom DNS Proxy")
-        dialog.setContentView(dialogBinding.root)
-=======
         dialog.setTitle(getString(R.string.cd_custom_dns_proxy_title))
         dialog.setContentView(R.layout.dialog_set_dns_proxy)
->>>>>>> 7c75ea5a
 
         val lp = WindowManager.LayoutParams()
         lp.copyFrom(dialog.window!!.attributes)
@@ -366,7 +355,6 @@
 
         dialog.window!!.attributes = lp
 
-<<<<<<< HEAD
         val applyURLBtn = dialogBinding.dialogDnsProxyApplyBtn
         val cancelURLBtn = dialogBinding.dialogDnsProxyCancelBtn
         val proxyNameEditText = dialogBinding.dialogDnsProxyEditName
@@ -376,17 +364,6 @@
         val errorTxt = dialogBinding.dialogDnsProxyErrorText
         val llSpinnerHeader = dialogBinding.dialogDnsProxySpinnerHeader
         val llIPHeader = dialogBinding.dialogDnsProxyIpHeader
-=======
-        val applyURLBtn = dialog.findViewById(R.id.dialog_dns_proxy_apply_btn) as AppCompatButton
-        val cancelURLBtn = dialog.findViewById(R.id.dialog_dns_proxy_cancel_btn) as AppCompatButton
-        val proxyNameEditText = dialog.findViewById(R.id.dialog_dns_proxy_edit_name) as EditText
-        val ipAddressEditText: EditText = dialog.findViewById(R.id.dialog_dns_proxy_edit_ip)
-        val portEditText: EditText = dialog.findViewById(R.id.dialog_dns_proxy_edit_port)
-        val appNameSpinner: Spinner = dialog.findViewById(R.id.dialog_dns_proxy_spinner_appname)
-        val errorTxt: TextView = dialog.findViewById(R.id.dialog_dns_proxy_error_text) as TextView
-        val llSpinnerHeader: LinearLayout = dialog.findViewById(R.id.dialog_dns_proxy_spinner_header)
-        val llIPHeader: LinearLayout = dialog.findViewById(R.id.dialog_dns_proxy_ip_header)
->>>>>>> 7c75ea5a
 
         var count = dnsProxyEndpointRepository.getCount()
         count += 1
@@ -408,15 +385,10 @@
             val mode = getString(R.string.cd_dns_proxy_mode_external)
             val ip = ipAddressEditText.text.toString()
 
-<<<<<<< HEAD
-            appName = appNames[appNameSpinner.selectedItemPosition]
-            appName = if (appName.isEmpty() || appName == "Nobody") {
-                appNames[0]
-=======
+
             var appName = appNames[appNameSpinner.selectedItemPosition]
             if (appName.isEmpty() || appName == getString(R.string.cd_custom_dns_proxy_default_app)) {
                 appName = appNames[0]
->>>>>>> 7c75ea5a
             } else {
                 appInfoRepository.getPackageNameForAppName(appName)
             }
@@ -491,13 +463,8 @@
         val dialogBinding = DialogSetDnsCryptBinding.inflate(layoutInflater)
         val dialog = Dialog(requireContext())
         dialog.requestWindowFeature(Window.FEATURE_NO_TITLE)
-<<<<<<< HEAD
-        dialog.setTitle("Add DNSCrypt Resolver or Relay")
-        dialog.setContentView(dialogBinding.root)
-=======
         dialog.setTitle(getString(R.string.cd_dns_crypt_dialog_title))
         dialog.setContentView(R.layout.dialog_set_dns_crypt)
->>>>>>> 7c75ea5a
 
         val lp = WindowManager.LayoutParams()
         lp.copyFrom(dialog.window!!.attributes)
