package com.celzero.bravedns.ui

import android.os.Build
import android.os.Bundle
import android.text.format.DateUtils
import android.util.Log
import android.view.LayoutInflater
import android.view.View
import android.view.ViewGroup
import android.widget.RadioButton
import android.widget.RadioGroup
import com.celzero.bravedns.R
import com.celzero.bravedns.databinding.BottomSheetHomeScreenBinding
import com.celzero.bravedns.service.PersistentState
import com.celzero.bravedns.service.VpnController
import com.celzero.bravedns.ui.HomeScreenActivity.GlobalVariable.DEBUG
import com.celzero.bravedns.util.Constants.Companion.LOG_TAG
import com.google.android.material.bottomsheet.BottomSheetDialogFragment
import org.koin.android.ext.android.inject
import settings.Settings

<<<<<<< HEAD
class HomeScreenSettingBottomSheet() : BottomSheetDialogFragment() {
=======
class HomeScreenSettingBottomSheet(var connectedDetails: String) : BottomSheetDialogFragment() {
    private var _binding: BottomSheetHomeScreenBinding? = null

    // This property is only valid between onCreateView and
    // onDestroyView.
    private val b get() = _binding!!
>>>>>>> 09d509d1

    private var firewallMode = -1L
    private val LOG_FILE = "HOMESCREEN_BTM_SHEET"
    private var connectedDetails : String = ""

    private val persistentState by inject<PersistentState>()

    override fun getTheme(): Int = R.style.BottomSheetDialogTheme

    override fun onCreateView(inflater: LayoutInflater, container: ViewGroup?, savedInstanceState: Bundle?): View {
        _binding = BottomSheetHomeScreenBinding.inflate(inflater, container, false)
        return b.root
    }

    override fun onDestroyView() {
        super.onDestroyView()
        _binding = null
    }

    constructor(connectedDetails : String) : this(){
        this.connectedDetails = connectedDetails
    }

    override fun onViewCreated(view: View, savedInstanceState: Bundle?) {
        super.onViewCreated(view, savedInstanceState)
        initView()
        updateUptime()
        initializeClickListeners()
    }

    private fun initView() {
        b.bsHomeScreenConnectedStatus.text = connectedDetails
        var selectedIndex = HomeScreenActivity.GlobalVariable.braveMode
        if (DEBUG) Log.d(LOG_TAG, "$LOG_FILE - selectedIndex: $selectedIndex")
        if (selectedIndex != -1) {
            (b.bsHomeScreenRadioGroup.getChildAt(selectedIndex) as RadioButton).isChecked = true
        } else {
            selectedIndex = persistentState.getBraveMode()
            (b.bsHomeScreenRadioGroup.getChildAt(selectedIndex) as RadioButton).isChecked = true
        }
    }

    private fun initializeClickListeners() {
        b.bsHomeScreenRadioGroup.setOnCheckedChangeListener { _: RadioGroup, i: Int ->
            when (i) {
                R.id.bs_home_screen_radio_dns -> {
                    firewallMode = Settings.BlockModeNone
                    HomeScreenActivity.GlobalVariable.braveMode = HomeScreenFragment.DNS_MODE
                }
                R.id.bs_home_screen_radio_firewall -> {
                    firewallMode = if (Build.VERSION.SDK_INT >= Build.VERSION_CODES.M && Build.VERSION.SDK_INT < Build.VERSION_CODES.Q) Settings.BlockModeFilterProc
                    else Settings.BlockModeFilter
                    HomeScreenActivity.GlobalVariable.braveMode = HomeScreenFragment.FIREWALL_MODE
                }
                R.id.bs_home_screen_radio_dns_firewall -> {
                    firewallMode = if (Build.VERSION.SDK_INT >= Build.VERSION_CODES.M && Build.VERSION.SDK_INT < Build.VERSION_CODES.Q) Settings.BlockModeFilterProc
                    else Settings.BlockModeFilter
                    HomeScreenActivity.GlobalVariable.braveMode = HomeScreenFragment.DNS_FIREWALL_MODE
                }
            }
            modifyBraveMode()
        }
    }

    private fun updateUptime() {
        val upTime = DateUtils.getRelativeTimeSpanString(HomeScreenActivity.GlobalVariable.appStartTime, System.currentTimeMillis(), DateUtils.MINUTE_IN_MILLIS, DateUtils.FORMAT_ABBREV_RELATIVE)
        b.bsHomeScreenAppUptime.text = "($upTime)"
    }

    private fun modifyBraveMode() {
        HomeScreenActivity.GlobalVariable.appMode?.setFirewallMode(firewallMode)
        if (HomeScreenActivity.GlobalVariable.braveMode == HomeScreenFragment.FIREWALL_MODE) {
            HomeScreenActivity.GlobalVariable.appMode?.setDNSMode(Settings.DNSModeNone)
        } else {
            HomeScreenActivity.GlobalVariable.appMode?.setDNSMode(-1)
        }
        persistentState.setBraveMode(HomeScreenActivity.GlobalVariable.braveMode)
        HomeScreenActivity.GlobalVariable.braveModeToggler.postValue(HomeScreenActivity.GlobalVariable.braveMode)
        if (VpnController.getInstance()!!.getState(requireContext())!!.activationRequested) {
            when (HomeScreenActivity.GlobalVariable.braveMode) {
                0 -> {
                    b.bsHomeScreenConnectedStatus.text = getString(R.string.dns_explanation_dns_connected)
                }
                1 -> {
                    b.bsHomeScreenConnectedStatus.text = getString(R.string.dns_explanation_firewall_connected)
                }
                else -> {
                    b.bsHomeScreenConnectedStatus.text = getString(R.string.dns_explanation_connected)
                }
            }
            //enableBraveModeIcons()
        }
    }

}<|MERGE_RESOLUTION|>--- conflicted
+++ resolved
@@ -19,16 +19,12 @@
 import org.koin.android.ext.android.inject
 import settings.Settings
 
-<<<<<<< HEAD
 class HomeScreenSettingBottomSheet() : BottomSheetDialogFragment() {
-=======
-class HomeScreenSettingBottomSheet(var connectedDetails: String) : BottomSheetDialogFragment() {
     private var _binding: BottomSheetHomeScreenBinding? = null
 
     // This property is only valid between onCreateView and
     // onDestroyView.
     private val b get() = _binding!!
->>>>>>> 09d509d1
 
     private var firewallMode = -1L
     private val LOG_FILE = "HOMESCREEN_BTM_SHEET"
