--- conflicted
+++ resolved
@@ -26,12 +26,6 @@
 import androidx.appcompat.widget.SearchView
 import androidx.core.net.toUri
 import androidx.recyclerview.widget.LinearLayoutManager
-<<<<<<< HEAD
-import androidx.recyclerview.widget.RecyclerView
-=======
-import by.kirich1409.viewbindingdelegate.viewBinding
-import com.celzero.bravedns.BuildConfig
->>>>>>> 09d509d1
 import com.celzero.bravedns.R
 import com.celzero.bravedns.adapter.ApplicationManagerApk
 import com.celzero.bravedns.animation.ViewAnimation
@@ -127,21 +121,12 @@
     }
 
 
-<<<<<<< HEAD
     private fun updateAppList() = GlobalScope.launch ( Dispatchers.Default ){
         /*val appList = appInfoRepository.getAppInfoAsync()
         appList.forEach{
            val packageInfo = packageManager.getPackageInfo(it.packageInfo,0)
             if(packageInfo.packageName != BuildConfig.APPLICATION_ID ) {
                 val userApk =  ApplicationManagerApk(packageManager.getPackageInfo(it.packageInfo, 0), it.appCategory, this@ApplicationManagerActivity)
-=======
-    private fun updateAppList() = GlobalScope.launch(Dispatchers.Default) {
-        val appList = appInfoRepository.getAppInfoAsync()
-        appList.forEach {
-            val packageInfo = packageManager.getPackageInfo(it.packageInfo, 0)
-            if (packageInfo.packageName != BuildConfig.APPLICATION_ID) {
-                val userApk = ApplicationManagerApk(packageManager.getPackageInfo(it.packageInfo, 0), it.appCategory, this@ApplicationManagerActivity)
->>>>>>> 09d509d1
                 apkList.add(userApk)
             }
         }
