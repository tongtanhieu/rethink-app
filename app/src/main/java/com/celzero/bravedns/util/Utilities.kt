--- conflicted
+++ resolved
@@ -579,7 +579,6 @@
         }
     }
 
-<<<<<<< HEAD
         fun hasRemoteBlocklists(ctx: Context, timestamp: Long): Boolean {
             val remoteDir =
                 blocklistDir(ctx, REMOTE_BLOCKLIST_DOWNLOAD_FOLDER_NAME, timestamp)
@@ -596,25 +595,6 @@
 
         fun blocklistDir(ctx: Context?, which: String, timestamp: Long): File? {
             if (ctx == null) return null
-=======
-    fun hasRemoteBlocklists(ctx: Context, timestamp: Long): Boolean {
-        val remoteDir =
-            remoteBlocklistFile(ctx, REMOTE_BLOCKLIST_DOWNLOAD_FOLDER_NAME, timestamp)
-                ?: return false
-        val remoteFile =
-            blocklistFile(remoteDir.absolutePath, Constants.ONDEVICE_BLOCKLIST_FILE_TAG)
-                ?: return false
-        if (remoteFile.exists()) {
-            return true
-        }
-
-        return false
-    }
->>>>>>> 0c63674d
-
-    fun remoteBlocklistFile(ctx: Context?, which: String, timestamp: Long): File? {
-        if (ctx == null) return null
-
         return try {
             File(blocklistDownloadBasePath(ctx, which, timestamp))
         } catch (e: IOException) {
