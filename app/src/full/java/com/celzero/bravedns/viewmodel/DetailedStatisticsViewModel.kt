/*
 * Copyright 2022 RethinkDNS and its authors
 *
 * Licensed under the Apache License, Version 2.0 (the "License");
 * you may not use this file except in compliance with the License.
 * You may obtain a copy of the License at
 *
 * https://www.apache.org/licenses/LICENSE-2.0
 *
 * Unless required by applicable law or agreed to in writing, software
 * distributed under the License is distributed on an "AS IS" BASIS,
 * WITHOUT WARRANTIES OR CONDITIONS OF ANY KIND, either express or implied.
 * See the License for the specific language governing permissions and
 * limitations under the License.
 */
package com.celzero.bravedns.viewmodel

import androidx.lifecycle.MutableLiveData
import androidx.lifecycle.ViewModel
import androidx.lifecycle.switchMap
import androidx.lifecycle.viewModelScope
import androidx.paging.Pager
import androidx.paging.PagingConfig
import androidx.paging.cachedIn
import androidx.paging.liveData
import com.celzero.bravedns.data.AppConfig
import com.celzero.bravedns.database.ConnectionTrackerDAO
import com.celzero.bravedns.database.DnsLogDAO
import com.celzero.bravedns.ui.SummaryStatisticsFragment
import com.celzero.bravedns.util.Constants

class DetailedStatisticsViewModel(
    private val connectionTrackerDAO: ConnectionTrackerDAO,
    private val dnsLogDAO: DnsLogDAO,
    appConfig: AppConfig
) : ViewModel() {
    private var allowedNetworkActivity: MutableLiveData<String> = MutableLiveData()
    private var blockedNetworkActivity: MutableLiveData<String> = MutableLiveData()
    private var allowedDomains: MutableLiveData<String> = MutableLiveData()
    private var blockedDomains: MutableLiveData<String> = MutableLiveData()
    private var allowedIps: MutableLiveData<String> = MutableLiveData()
    private var blockedIps: MutableLiveData<String> = MutableLiveData()

    fun setData(type: SummaryStatisticsFragment.SummaryStatisticsType) {
        when (type) {
            SummaryStatisticsFragment.SummaryStatisticsType.MOST_CONNECTED_APPS -> {
                allowedNetworkActivity.value = ""
            }
            SummaryStatisticsFragment.SummaryStatisticsType.MOST_BLOCKED_APPS -> {
                blockedNetworkActivity.value = ""
            }
            SummaryStatisticsFragment.SummaryStatisticsType.MOST_CONTACTED_DOMAINS -> {
                allowedDomains.value = ""
            }
            SummaryStatisticsFragment.SummaryStatisticsType.MOST_BLOCKED_DOMAINS -> {
                blockedDomains.value = ""
            }
            SummaryStatisticsFragment.SummaryStatisticsType.MOST_CONTACTED_IPS -> {
                allowedIps.value = ""
            }
            SummaryStatisticsFragment.SummaryStatisticsType.MOST_BLOCKED_IPS -> {
                blockedIps.value = ""
            }
        }
    }

    val getAllAllowedAppNetworkActivity =
        allowedNetworkActivity.switchMap { _ ->
            Pager(PagingConfig(Constants.LIVEDATA_PAGE_SIZE)) {
                    connectionTrackerDAO.getAllAllowedAppNetworkActivity()
                }
                .liveData
                .cachedIn(viewModelScope)
        }

    val getAllBlockedAppNetworkActivity =
        blockedNetworkActivity.switchMap { _ ->
            Pager(PagingConfig(Constants.LIVEDATA_PAGE_SIZE)) {
                    connectionTrackerDAO.getAllBlockedAppNetworkActivity()
                }
                .liveData
                .cachedIn(viewModelScope)
        }

    val getAllContactedDomains =
<<<<<<< HEAD
        Transformations.switchMap(allowedDomains) { _ ->
            Pager(PagingConfig(Constants.LIVEDATA_PAGE_SIZE)) {
                    if (appConfig.getBraveMode().isDnsMode()) {
                        dnsLogDAO.getAllContactedDomains()
                    } else {
                        connectionTrackerDAO.getAllContactedDomains()
                    }
                }
=======
        allowedDomains.switchMap { _ ->
            Pager(PagingConfig(Constants.LIVEDATA_PAGE_SIZE)) { dnsLogDAO.getAllContactedDomains() }
>>>>>>> c782b127
                .liveData
                .cachedIn(viewModelScope)
        }

    val getAllBlockedDomains =
<<<<<<< HEAD
        Transformations.switchMap(blockedDomains) { _ ->
            Pager(PagingConfig(Constants.LIVEDATA_PAGE_SIZE)) {
                    if (appConfig.getBraveMode().isDnsMode()) {
                        dnsLogDAO.getAllBlockedDomains()
                    } else {
                        connectionTrackerDAO.getAllBlockedDomains()
                    }
                }
=======
        blockedDomains.switchMap { _ ->
            Pager(PagingConfig(Constants.LIVEDATA_PAGE_SIZE)) { dnsLogDAO.getAllBlockedDomains() }
>>>>>>> c782b127
                .liveData
                .cachedIn(viewModelScope)
        }

    val getAllContactedIps =
        allowedIps.switchMap { _ ->
            Pager(PagingConfig(Constants.LIVEDATA_PAGE_SIZE)) {
                    connectionTrackerDAO.getAllContactedIps()
                }
                .liveData
                .cachedIn(viewModelScope)
        }

    val getAllBlockedIps =
        blockedIps.switchMap { _ ->
            Pager(PagingConfig(Constants.LIVEDATA_PAGE_SIZE)) {
                    connectionTrackerDAO.getAllBlockedIps()
                }
                .liveData
                .cachedIn(viewModelScope)
        }
}<|MERGE_RESOLUTION|>--- conflicted
+++ resolved
@@ -83,8 +83,7 @@
         }
 
     val getAllContactedDomains =
-<<<<<<< HEAD
-        Transformations.switchMap(allowedDomains) { _ ->
+        allowedDomains.switchMap { _ ->
             Pager(PagingConfig(Constants.LIVEDATA_PAGE_SIZE)) {
                     if (appConfig.getBraveMode().isDnsMode()) {
                         dnsLogDAO.getAllContactedDomains()
@@ -92,17 +91,9 @@
                         connectionTrackerDAO.getAllContactedDomains()
                     }
                 }
-=======
-        allowedDomains.switchMap { _ ->
-            Pager(PagingConfig(Constants.LIVEDATA_PAGE_SIZE)) { dnsLogDAO.getAllContactedDomains() }
->>>>>>> c782b127
-                .liveData
-                .cachedIn(viewModelScope)
-        }
 
     val getAllBlockedDomains =
-<<<<<<< HEAD
-        Transformations.switchMap(blockedDomains) { _ ->
+        blockedDomains.switchMap { _ ->
             Pager(PagingConfig(Constants.LIVEDATA_PAGE_SIZE)) {
                     if (appConfig.getBraveMode().isDnsMode()) {
                         dnsLogDAO.getAllBlockedDomains()
@@ -110,13 +101,6 @@
                         connectionTrackerDAO.getAllBlockedDomains()
                     }
                 }
-=======
-        blockedDomains.switchMap { _ ->
-            Pager(PagingConfig(Constants.LIVEDATA_PAGE_SIZE)) { dnsLogDAO.getAllBlockedDomains() }
->>>>>>> c782b127
-                .liveData
-                .cachedIn(viewModelScope)
-        }
 
     val getAllContactedIps =
         allowedIps.switchMap { _ ->
